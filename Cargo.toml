--- conflicted
+++ resolved
@@ -24,19 +24,11 @@
 debug = 1
 
 [workspace.dependencies]
-<<<<<<< HEAD
-anyhow = "1.0.98"
-foundations = { version = "4.4.2", path = "./foundations" }
-foundations-macros = { version = "4.4.2", path = "./foundations-macros", default-features = false }
-bindgen = { version = "0.71", default-features = false }
-cc = "1.2"
-=======
 anyhow = "1.0.75"
 foundations = { version = "4.5.0", path = "./foundations" }
 foundations-macros = { version = "4.5.0", path = "./foundations-macros", default-features = false }
 bindgen = { version = "0.68.1", default-features = false }
 cc = "1.0"
->>>>>>> 38ca8925
 cf-rustracing = "1.1"
 cf-rustracing-jaeger = "1.2"
 clap = "4.4"
@@ -75,17 +67,11 @@
 tempfile = "3.7"
 tokio = "1.41"
 thread_local = "1.1"
-<<<<<<< HEAD
 tikv-jemallocator = "0.6"
 tikv-jemalloc-ctl = "0.6"
 yaml-merge-keys = { version = "0.5", features = ["serde_yaml"] }
-=======
-tikv-jemallocator = "0.5"
-tikv-jemalloc-ctl = "0.5"
 tracing-slog = "0.3.0"
 tracing-subscriber = "0.3"
-yaml-merge-keys = "0.5"
->>>>>>> 38ca8925
 
 # needed for minver
 async-stream = "0.3"
