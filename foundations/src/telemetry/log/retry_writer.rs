--- conflicted
+++ resolved
@@ -60,13 +60,7 @@
             }
             attempts += 1;
         }
-<<<<<<< HEAD
-        Err(io::Error::other(
-            "retry attempts exhausted",
-        ))
-=======
         Err(io::Error::other("retry attempts exhausted"))
->>>>>>> 23114531
     }
 
     /// Flushes the file. On *nix this does nothing.
